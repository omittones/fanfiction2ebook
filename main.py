--- conflicted
+++ resolved
@@ -1,5 +1,3 @@
-import sys
-<<<<<<< HEAD
 import re
 import requests
 from os import getenv, remove, makedirs, path
@@ -235,42 +233,52 @@
             print("[%s] PC LOAD LETTER" % self.name)
 
 
-if len(sys.argv) < 2:
-    print("Nécéssite un ou plusieurs liens vers fanfiction.net!")
-    exit(-1)
-
-USE_CACHE = getenv('FF_CACHE', 'no') == 'yes'
-
-# ex: https://www.fanfiction.net/s/10126177/1/Fratricidal
-fanfic_links = sys.argv[1:]
-threads = []
-for link in fanfic_links:
-    thread = FictionThread(link)
-    thread.start()
-    threads.append(thread)
-
-while len(threads) > 0:
-    head, *threads = threads
-    head.join()
-
-print("COMPLETE")
-=======
-import lxml
-from requests_html import HTMLSession
-
-session = HTMLSession()
-firstChapter = session.get('https://www.fictionpress.com/s/2961893/1/Mother-of-Learning')
-if not 'Good Morning Brother' in firstChapter.text:
-    raise Exception('GM not found')
-else:
-    options = firstChapter.html.find('#chap_select:first option')
-    chapters = [option.attrs['value'] for option in options]
-    for chapter in chapters:
-        print(f'Processing {chapter} of {len(chapters)} chapters...', file=sys.stderr)
-        url = f'https://www.fictionpress.com/s/2961893/{chapter}/Mother-of-Learning'
-        chapterHtml = session.get(url)
-        chapterElement = chapterHtml.html.find('#storytext', first=True).element
-        print(chapterElement.text or '')
-        for kid in chapterElement.iterchildren():
-            print(lxml.html.tostring(kid, encoding='unicode'))
->>>>>>> 758bacea
+
+def his_version():
+
+	if len(sys.argv) < 2:
+	    print("Nécéssite un ou plusieurs liens vers fanfiction.net!")
+	    exit(-1)
+
+	USE_CACHE = getenv('FF_CACHE', 'no') == 'yes'
+
+	# ex: https://www.fanfiction.net/s/10126177/1/Fratricidal
+	fanfic_links = sys.argv[1:]
+	threads = []
+	for link in fanfic_links:
+	    thread = FictionThread(link)
+	    thread.start()
+	    threads.append(thread)
+
+	while len(threads) > 0:
+	    head, *threads = threads
+	    head.join()
+
+	print("COMPLETE")
+
+
+def my_version():
+
+	import sys
+	import lxml
+	from requests_html import HTMLSession
+
+	session = HTMLSession()
+	firstChapter = session.get('https://www.fictionpress.com/s/2961893/1/Mother-of-Learning')
+	if not 'Good Morning Brother' in firstChapter.text:
+	    raise Exception('GM not found')
+	else:
+	    options = firstChapter.html.find('#chap_select:first option')
+	    chapters = [option.attrs['value'] for option in options]
+	    for chapter in chapters:
+	        print(f'Processing {chapter} of {len(chapters)} chapters...', file=sys.stderr)
+	        url = f'https://www.fictionpress.com/s/2961893/{chapter}/Mother-of-Learning'
+	        chapterHtml = session.get(url)
+	        chapterElement = chapterHtml.html.find('#storytext', first=True).element
+	        print(chapterElement.text or '')
+	        for kid in chapterElement.iterchildren():
+	            print(lxml.html.tostring(kid, encoding='unicode'))
+
+	            
+if __name__ == '__main__':
+	his_version()